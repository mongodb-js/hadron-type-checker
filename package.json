{
  "name": "hadron-type-checker",
  "description": "Hadron Type Checker",
  "author": "Durran Jordan <durran@gmail.com>",
  "bugs": "https://github.com/mongodb-js/hadron-type-checker/issues",
  "homepage": "https://github.com/mongodb-js/hadron-type-checker",
  "version": "4.0.4",
  "repository": {
    "type": "git",
    "url": "https://github.com/mongodb-js/hadron-type-checker.git"
  },
  "license": "Apache-2.0",
  "keywords": [
    "mongodb-js"
  ],
  "scripts": {
    "ci": "npm test",
    "test": "mocha",
    "check": "mongodb-js-precommit"
  },
  "dependencies": {
    "bson": "^4.0.3",
    "lodash": "^4.17.15"
  },
  "devDependencies": {
<<<<<<< HEAD
    "chai": "^3.4.1",
=======
    "babel-cli": "^6.9.0",
    "chai": "^4.2.0",
>>>>>>> 4690673e
    "eslint-config-mongodb-js": "^5.0.3",
    "mocha": "^7.0.1",
    "mongodb-js-precommit": "^2.1.0"
  }
}<|MERGE_RESOLUTION|>--- conflicted
+++ resolved
@@ -23,12 +23,7 @@
     "lodash": "^4.17.15"
   },
   "devDependencies": {
-<<<<<<< HEAD
-    "chai": "^3.4.1",
-=======
-    "babel-cli": "^6.9.0",
     "chai": "^4.2.0",
->>>>>>> 4690673e
     "eslint-config-mongodb-js": "^5.0.3",
     "mocha": "^7.0.1",
     "mongodb-js-precommit": "^2.1.0"
